--- conflicted
+++ resolved
@@ -733,7 +733,9 @@
   // If the module is already loaded, we don't need to do anything.
   Value existing = wrenMapGet(vm->modules, name);
   if (!IS_UNDEFINED(existing)) return existing;
-  
+
+  wrenPushRoot(vm, AS_OBJ(name));
+
   const char* source = NULL;
   bool allocatedSource = true;
   
@@ -762,6 +764,7 @@
   if (source == NULL)
   {
     vm->fiber->error = wrenStringFormat(vm, "Could not load module '@'.", name);
+    wrenPopRoot(vm); // name.
     return NULL_VAL;
   }
   
@@ -776,9 +779,12 @@
   {
     vm->fiber->error = wrenStringFormat(vm,
                                         "Could not compile module '@'.", name);
+    wrenPopRoot(vm); // name.
     return NULL_VAL;
   }
-  
+
+  wrenPopRoot(vm); // name.
+
   // Return the closure that executes the module.
   return OBJ_VAL(moduleClosure);
 }
@@ -1309,23 +1315,12 @@
     
     CASE_CODE(IMPORT_MODULE):
     {
-      Value name = fn->constants.data[READ_SHORT()];
-
-<<<<<<< HEAD
-      Value result = importModule(vm, name);
-=======
       // Make a slot on the stack for the module's fiber to place the return
       // value. It will be popped after this fiber is resumed. Store the
       // imported module's closure in the slot in case a GC happens when
       // invoking the closure.
-      PUSH(wrenImportModule(vm, name));
-      
->>>>>>> 09f4beff
+      PUSH(importModule(vm, fn->constants.data[READ_SHORT()]));
       if (!IS_NULL(fiber->error)) RUNTIME_ERROR();
-
-      // Make a slot on the stack for the module's closure to place the return
-      // value. It will be popped after the module body code returns.
-      PUSH(NULL_VAL);
       
       // If we get a closure, call it to execute the module body.
       if (IS_CLOSURE(PEEK()))
@@ -1339,7 +1334,7 @@
       {
         // The module has already been loaded. Remember it so we can import
         // variables from it if needed.
-        vm->lastModule = AS_MODULE(result);
+        vm->lastModule = AS_MODULE(PEEK());
       }
 
       DISPATCH();
