--- conflicted
+++ resolved
@@ -1,14 +1,14 @@
 import "scheduler" for Scheduler
 
 class Directory {
-  static list(path) {
+  static def list(path) {
     if (!(path is String)) Fiber.abort("Path must be a string.")
 
     list_(path, Fiber.current)
     return Scheduler.runNextScheduled_()
   }
 
-  foreign static list_(path, fiber)
+  foreign static def list_(path, fiber)
 }
 
 foreign class File {
@@ -44,7 +44,7 @@
     return Scheduler.runNextScheduled_()
   }
 
-  static stat(path) {
+  static def stat(path) {
     if (!(path is String)) Fiber.abort("Path must be a string.")
 
     statPath_(path, Fiber.current)
@@ -58,13 +58,9 @@
     Scheduler.runNextScheduled_()
   }
 
-<<<<<<< HEAD
+  foreign def descriptor
+
   def isOpen { descriptor != -1 }
-=======
-  foreign descriptor
-
-  isOpen { descriptor != -1 }
->>>>>>> 94208647
 
   def size {
     if (!isOpen) Fiber.abort("File is not open.")
@@ -73,13 +69,9 @@
     return Scheduler.runNextScheduled_()
   }
 
-<<<<<<< HEAD
-  def readBytes(count) {
-=======
-  readBytes(count) { readBytes(count, 0) }
+  def readBytes(count) { readBytes(count, 0) }
 
-  readBytes(count, offset) {
->>>>>>> 94208647
+  def readBytes(count, offset) {
     if (!isOpen) Fiber.abort("File is not open.")
     if (!(count is Num)) Fiber.abort("Count must be an integer.")
     if (!count.isInteger) Fiber.abort("Count must be an integer.")
@@ -93,23 +85,13 @@
     return Scheduler.runNextScheduled_()
   }
 
-<<<<<<< HEAD
   foreign static def open_(path, fiber)
   foreign static def sizePath_(path, fiber)
+  foreign static def statPath_(path, fiber)
 
   foreign def close_(fiber)
-  foreign def descriptor
-  foreign def readBytes_(count, fiber)
+  foreign def readBytes_(count, start, fiber)
   foreign def size_(fiber)
-=======
-  foreign static open_(path, fiber)
-  foreign static sizePath_(path, fiber)
-  foreign static statPath_(path, fiber)
-
-  foreign close_(fiber)
-  foreign readBytes_(count, start, fiber)
-  foreign size_(fiber)
->>>>>>> 94208647
 }
 
 class Stat {
@@ -117,16 +99,16 @@
     _fields = fields
   }
 
-  device { _fields[0] }
-  inode { _fields[1] }
-  mode { _fields[2] }
-  linkCount { _fields[3] }
-  user { _fields[4] }
-  group { _fields[5] }
-  specialDevice { _fields[6] }
-  size { _fields[7] }
-  blockSize { _fields[8] }
-  blockCount { _fields[9] }
+  def device { _fields[0] }
+  def inode { _fields[1] }
+  def mode { _fields[2] }
+  def linkCount { _fields[3] }
+  def user { _fields[4] }
+  def group { _fields[5] }
+  def specialDevice { _fields[6] }
+  def size { _fields[7] }
+  def blockSize { _fields[8] }
+  def blockCount { _fields[9] }
 }
 
 class Stdin {
